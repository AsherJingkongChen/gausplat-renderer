--- conflicted
+++ resolved
@@ -406,8 +406,6 @@
             )
         };
 
-<<<<<<< HEAD
-=======
         // [P, 1]
         let tile_touched_counts = (tiles_touched_x_max.to_owned()
             - tiles_touched_x_min.to_owned())
@@ -426,7 +424,6 @@
         // [P, 1]
         let is_tiles_touched = tile_touched_counts.to_owned().greater_elem(0);
 
->>>>>>> 37cbdac0
         println!("7: {:?}", duration.elapsed());
 
         duration = std::time::Instant::now();
@@ -564,15 +561,9 @@
         // [P, 1]
         let mask = Tensor::cat(
             vec![
-<<<<<<< HEAD
-                is_in_frustum.to_owned(),
-                is_covariances_2d_invertible.to_owned(),
-                // is_tiles_touched.to_owned(),
-=======
                 is_in_frustum,
                 is_covariances_2d_invertible,
                 is_tiles_touched,
->>>>>>> 37cbdac0
             ],
             1,
         )
@@ -604,50 +595,15 @@
         // [P, 1]
         let radii = radii.zeros_like().mask_where(mask.to_owned(), radii);
 
-<<<<<<< HEAD
-=======
         // [P, 1]
         let tile_touched_counts = tile_touched_counts
             .zeros_like()
             .mask_where(mask.to_owned(), tile_touched_counts);
 
->>>>>>> 37cbdac0
         println!("9: {:?}", duration.elapsed());
 
         duration = std::time::Instant::now();
 
-<<<<<<< HEAD
-        let tile_selected_x_max =
-            Tensor::<B, 2, Int>::from_ints([[16]], &device);
-        let tile_selected_x_min =
-            Tensor::<B, 2, Int>::from_ints([[0]], &device);
-        let tile_selected_y_max =
-            Tensor::<B, 2, Int>::from_ints([[16]], &device);
-        let tile_selected_y_min =
-            Tensor::<B, 2, Int>::from_ints([[0]], &device);
-
-        let is_tile_selected = Tensor::cat(
-            vec![
-                tile_selected_x_max
-                    .to_owned()
-                    .lower_equal(tiles_x_max.to_owned()),
-                tile_selected_x_min
-                    .to_owned()
-                    .greater_equal(tiles_x_min.to_owned()),
-                tile_selected_y_max
-                    .to_owned()
-                    .lower_equal(tiles_y_max.to_owned()),
-                tile_selected_y_min
-                    .to_owned()
-                    .greater_equal(tiles_y_min.to_owned()),
-            ],
-            1,
-        )
-        .all_dim(1);
-
-        println!("10: {:?}", duration.elapsed());
-        println!("is_tile_selected: {:?}", is_tile_selected.to_owned().int().sum().into_scalar());
-=======
         // [P], T (No grad)
         let (tile_touched_offsets, tile_touched_count) = {
             // [P]
@@ -888,6 +844,5 @@
         }
 
         println!("13: {:?}", duration.elapsed());
->>>>>>> 37cbdac0
     }
 }