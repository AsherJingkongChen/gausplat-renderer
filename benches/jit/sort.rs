//! ## Usage
//!
//! To run the benchmarks, execute the following command in the console:
//!
//! ```sh
//! cargo bench jit_sort
//! ```

use divan::Bencher;
use gausplat_renderer::{
    backend::{Backend, Wgpu, WgpuRuntime},
    render::gaussian_3d::{jit::kernel, Int, Tensor},
};
use rayon::slice::ParallelSliceMut;

fn main() {
    divan::main();
}

#[divan::bench(sample_count = 100, sample_size = 2)]
fn sort_on_cpu(bencher: Bencher) {
    bencher
        .with_inputs(data::random_vec_u32())
        .bench_local_refs(|v| v.par_sort());
}

#[divan::bench(sample_count = 100, sample_size = 2)]
fn sort_on_jit(bencher: Bencher) {
    use kernel::sort::radix::{main, Inputs};

    bencher
        .with_inputs(data::random_tensor_u32_tensor_u32())
        .bench_local_refs(|(k, v)| {
            main::<WgpuRuntime, f32, i32>(Inputs {
                keys: k.to_owned().into_primitive(),
                values: v.to_owned().into_primitive(),
            });
<<<<<<< HEAD
            Wgpu::sync(&Default::default(), SyncType::Wait);
=======
            Wgpu::sync(&Default::default());
>>>>>>> e81e959b
        });
}

mod data {
    use super::*;
    use burn::tensor::Distribution;
    use rand::{distributions::Uniform, rngs::StdRng, Rng, SeedableRng};

    const SIZE: usize = 1 << 23;
    const ELEMENT_MIN: u32 = 0;
    const ELEMENT_MAX: u32 = (1 << 31) - 1;

    pub fn random_vec_u32() -> impl FnMut() -> Vec<u32> {
        || {
            StdRng::seed_from_u64(0)
                .sample_iter(Uniform::new_inclusive(ELEMENT_MIN, ELEMENT_MAX))
                .take(SIZE)
                .collect()
        }
    }

    pub fn random_tensor_u32_tensor_u32(
    ) -> impl Fn() -> (Tensor<Wgpu, 1, Int>, Tensor<Wgpu, 1, Int>) {
        || {
            let result = (
                Tensor::random(
                    [SIZE],
                    Distribution::Uniform(
                        ELEMENT_MIN.into(),
                        ELEMENT_MAX.into(),
                    ),
                    &Default::default(),
                ),
                Tensor::arange(0..SIZE as i64, &Default::default()),
            );
            Wgpu::sync(&Default::default());
            result
        }
    }
}<|MERGE_RESOLUTION|>--- conflicted
+++ resolved
@@ -35,11 +35,7 @@
                 keys: k.to_owned().into_primitive(),
                 values: v.to_owned().into_primitive(),
             });
-<<<<<<< HEAD
-            Wgpu::sync(&Default::default(), SyncType::Wait);
-=======
             Wgpu::sync(&Default::default());
->>>>>>> e81e959b
         });
 }
 
